--- conflicted
+++ resolved
@@ -1,6 +1,5 @@
 # ID3Export
 
-<<<<<<< HEAD
 This utilitiy is used to export ID3 tags from MP3 files to a CSV file for use in other applications. For example, the CSV file can be used to import the tags into a database or a spreadsheet. Other usages can be data analysis or wrangling using tools like [QSV](https://github.com/jqnatividad/qsv) or [topfew](https://github.com/timbray/topfew/tree/main).
 
 Example:
@@ -10,12 +9,7 @@
 cat summary.csv | qsv select title | sort
 ```
 
-A later version may also output data in JSON format and produce summaries.
-=======
-> NOTE: WORK IN PROGRESS. DO NOT USE.
-
-This utilitiy is used to export ID3 tags from MP3 files to a CSV file. The CSV file can then be used to import the tags into another set of MP3 files. Adduitionally, the utility can be used to export the summary information to a JSON file. This can be used to compare the tags of two sets of MP3 files or to compare the tags of the same set of MP3 files at different times. It is also a useful tool for debugging the ID3 tags of MP3 files or importing the tags into a database or other application.
->>>>>>> d31c356a
+A later version may also output data in JSON format.
 
 ## Usage
 
